--- conflicted
+++ resolved
@@ -16,11 +16,7 @@
  import (
 	 "fmt"
 	 "net/http"
-<<<<<<< HEAD
-	 _ "net/http/pprof" // Comment to disable. Availabl on :METRICS_PORT/debug/pprof
-=======
 	 _ "net/http/pprof" // Comment to disable. Available on :METRICS_PORT/debug/pprof
->>>>>>> 8b8d12f6
 	 "os"
   
 	 "github.com/Comcast/trickster/internal/cache"
