--- conflicted
+++ resolved
@@ -25,11 +25,7 @@
 
 const (
 	applicationName    = "trickster"
-<<<<<<< HEAD
-	applicationVersion = "0.0.16"
-=======
 	applicationVersion = "0.0.17"
->>>>>>> 78f06ceb
 
 	// Log fields
 	lfEvent    = "event"
