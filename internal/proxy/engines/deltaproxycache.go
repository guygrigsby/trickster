/**
* Copyright 2018 Comcast Cable Communications Management, LLC
* Licensed under the Apache License, Version 2.0 (the "License");
* you may not use this file except in compliance with the License.
* You may obtain a copy of the License at
* http://www.apache.org/licenses/LICENSE-2.0
* Unless required by applicable law or agreed to in writing, software
* distributed under the License is distributed on an "AS IS" BASIS,
* WITHOUT WARRANTIES OR CONDITIONS OF ANY KIND, either express or implied.
* See the License for the specific language governing permissions and
* limitations under the License.
 */

package engines

import (
	"context"
	"errors"
	"fmt"
	"net/http"
	"net/url"
	"sync"
	"time"

	tc "github.com/Comcast/trickster/internal/cache"
	"github.com/Comcast/trickster/internal/cache/status"
	"github.com/Comcast/trickster/internal/config"
	tctx "github.com/Comcast/trickster/internal/proxy/context"
	"github.com/Comcast/trickster/internal/proxy/origins"
	"github.com/Comcast/trickster/internal/proxy/request"
	"github.com/Comcast/trickster/internal/timeseries"
	"github.com/Comcast/trickster/internal/util/log"
	"github.com/Comcast/trickster/internal/util/metrics"
	"github.com/Comcast/trickster/internal/util/tracing"
	"github.com/Comcast/trickster/pkg/locks"
)

// DeltaProxyCache is used for Time Series Acceleration, and not used for normal HTTP Object Caching

// DeltaProxyCacheRequest identifies the gaps between the cache and a new timeseries request,
// requests the gaps from the origin server and returns the reconstituted dataset to the downstream request
// while caching the results for subsequent requests of the same data
func DeltaProxyCacheRequest(w http.ResponseWriter, r *http.Request) {

	rsc := request.GetResources(r)
	oc := rsc.OriginConfig

	ctx, span := tracing.NewChildSpan(r.Context(), oc.TracingConfig.Tracer, "DeltaProxyCacheRequest")
	defer span.End()

	pc := rsc.PathConfig
	cache := rsc.CacheClient
	cc := rsc.CacheConfig

	client := rsc.OriginClient.(origins.TimeseriesClient)

	trq, err := client.ParseTimeRangeQuery(r)
	if err != nil {
		// err may simply mean incompatible query (e.g., non-select), so just proxy
		DoProxy(w, r)
		return
	}

	var cacheStatus status.LookupStatus

	pr := newProxyRequest(r, w)
	trq.FastForwardDisable = oc.FastForwardDisable || trq.FastForwardDisable
	trq.NormalizeExtent()

	// this is used to ensure the head of the cache respects the BackFill Tolerance
	bf := timeseries.Extent{Start: time.Unix(0, 0), End: trq.Extent.End}

	if !trq.IsOffset && oc.BackfillTolerance > 0 {
		bf.End = bf.End.Add(-oc.BackfillTolerance)
	}

	now := time.Now()

	OldestRetainedTimestamp := time.Time{}
	if oc.TimeseriesEvictionMethod == config.EvictionMethodOldest {
		OldestRetainedTimestamp = now.Truncate(trq.Step).Add(-(trq.Step * oc.TimeseriesRetention))
		if trq.Extent.End.Before(OldestRetainedTimestamp) {
			log.Debug("timerange end is too early to consider caching", log.Pairs{"oldestRetainedTimestamp": OldestRetainedTimestamp, "step": trq.Step, "retention": oc.TimeseriesRetention})
			DoProxy(w, r)
			return
		}
		if trq.Extent.Start.After(bf.End) {
			log.Debug("timerange is too new to cache due to backfill tolerance", log.Pairs{"backFillToleranceSecs": oc.BackfillToleranceSecs, "newestRetainedTimestamp": bf.End, "queryStart": trq.Extent.Start})
			DoProxy(w, r)
			return
		}
	}

	client.SetExtent(r, trq, &trq.Extent)
	key := oc.CacheKeyPrefix + "." + pr.DeriveCacheKey(trq.TemplateURL, "")

	locks.Acquire(key)

	// this is used to determine if Fast Forward should be activated for this request
	normalizedNow := &timeseries.TimeRangeQuery{
		Extent: timeseries.Extent{Start: time.Unix(0, 0), End: now},
		Step:   trq.Step,
	}
	normalizedNow.NormalizeExtent()

	var cts timeseries.Timeseries
	var doc *HTTPDocument
	var elapsed time.Duration

	coReq := GetRequestCachingPolicy(r.Header)
	if coReq.NoCache {
		span.AddEvent(
			ctx,
			"Not Caching",
		)
		cacheStatus = status.LookupStatusPurge
		cache.Remove(key)
		cts, doc, elapsed, err = fetchTimeseries(pr, trq, client)
		if err != nil {
			recordDPCResult(r, status.LookupStatusProxyError, doc.StatusCode, r.URL.Path, "", elapsed.Seconds(), nil, doc.Headers)
			Respond(w, doc.StatusCode, doc.Headers, doc.Body)
			locks.Release(key)
			return // fetchTimeseries logs the error
		}
	} else {
<<<<<<< HEAD
		doc, cacheStatus, _, err = QueryCache(ctx, cache, key, nil)
		if cacheStatus == status.LookupStatusKeyMiss {
=======
		doc, cacheStatus, _, err = QueryCache(cache, key, nil)
		if cacheStatus == status.LookupStatusKeyMiss && err == tc.ErrKNF {
>>>>>>> 4d930ad7
			cts, doc, elapsed, err = fetchTimeseries(pr, trq, client)
			if err != nil {
				recordDPCResult(r, status.LookupStatusProxyError, doc.StatusCode, r.URL.Path, "", elapsed.Seconds(), nil, doc.Headers)

				Respond(w, doc.StatusCode, doc.Headers, doc.Body)
				locks.Release(key)
				return // fetchTimeseries logs the error
			}
		} else {

			// Load the Cached Timeseries
			if doc == nil {
				err = errors.New("empty document body")
			} else {
				if cc.CacheType == "memory" {
					cts = doc.timeseries
				} else {
					cts, err = client.UnmarshalTimeseries(doc.Body)
				}
			}
			if err != nil {
				log.Error("cache object unmarshaling failed", log.Pairs{"key": key, "originName": client.Name()})
				cache.Remove(key)
				cts, doc, elapsed, err = fetchTimeseries(pr, trq, client)
				if err != nil {
					recordDPCResult(r, status.LookupStatusProxyError, doc.StatusCode, r.URL.Path, "", elapsed.Seconds(), nil, doc.Headers)
					Respond(w, doc.StatusCode, doc.Headers, doc.Body)
					locks.Release(key)
					return // fetchTimeseries logs the error
				}
			} else {
				if oc.TimeseriesEvictionMethod == config.EvictionMethodLRU {
					el := cts.Extents()
					tsc := cts.TimestampCount()
					if tsc > 0 &&
						tsc >= oc.TimeseriesRetentionFactor {
						if trq.Extent.End.Before(el[0].Start) {
							log.Debug("timerange end is too early to consider caching", log.Pairs{"step": trq.Step, "retention": oc.TimeseriesRetention})
							locks.Release(key)
							DoProxy(w, r)
							return
						}
						if trq.Extent.Start.After(el[len(el)-1].End) {
							log.Debug("timerange is too new to cache due to backfill tolerance", log.Pairs{"backFillToleranceSecs": oc.BackfillToleranceSecs, "newestRetainedTimestamp": bf.End, "queryStart": trq.Extent.Start})
							locks.Release(key)
							DoProxy(w, r)
							return
						}
					}
				}
				cacheStatus = status.LookupStatusPartialHit
			}

		}
	}

	// Find the ranges that we want, but which are not currently cached
	var missRanges timeseries.ExtentList
	if cacheStatus == status.LookupStatusPartialHit {
		missRanges = trq.CalculateDeltas(cts.Extents())
	}

	if len(missRanges) == 0 && cacheStatus == status.LookupStatusPartialHit {
		// on full cache hit, elapsed records the time taken to query the cache and definitively conclude that it is a full cache hit
		elapsed = time.Since(now)
		cacheStatus = status.LookupStatusHit
	} else if len(missRanges) == 1 && missRanges[0].Start.Equal(trq.Extent.Start) && missRanges[0].End.Equal(trq.Extent.End) {
		cacheStatus = status.LookupStatusRangeMiss
	}

	ffStatus := "off"

	var ffURL *url.URL
	// if the step resolution <= Fast Forward TTL, then no need to even try Fast Forward
	if !trq.FastForwardDisable {
		if trq.Step > oc.FastForwardTTL {
			ffURL, err = client.FastForwardURL(r)
			if err != nil || ffURL == nil {
				ffStatus = "err"
				trq.FastForwardDisable = true
			}
		} else {
			trq.FastForwardDisable = true
		}
	}

	dpStatus := log.Pairs{"cacheKey": key, "cacheStatus": cacheStatus, "reqStart": trq.Extent.Start.Unix(), "reqEnd": trq.Extent.End.Unix()}
	if len(missRanges) > 0 {
		dpStatus["extentsFetched"] = timeseries.ExtentList(missRanges).String()
	}

	// maintain a list of timeseries to merge into the main timeseries
	mts := make([]timeseries.Timeseries, 0, len(missRanges))
	wg := sync.WaitGroup{}
	appendLock := sync.Mutex{}
	uncachedValueCount := 0

	// iterate each time range that the client needs and fetch from the upstream origin
	for i := range missRanges {
		wg.Add(1)
		// This fetches the gaps from the origin and adds their datasets to the merge list
		go func(e *timeseries.Extent, rq *proxyRequest) {
			defer wg.Done()
			rq.Request = rq.WithContext(tctx.WithResources(r.Context(), request.NewResources(oc, pc, cc, cache, client)))
			client.SetExtent(rq.Request, trq, e)
			body, resp, _ := rq.Fetch()
			if resp.StatusCode == http.StatusOK && len(body) > 0 {
				nts, err := client.UnmarshalTimeseries(body)
				if err != nil {
					log.Error("proxy object unmarshaling failed", log.Pairs{"body": string(body)})
					return
				}
				uncachedValueCount += nts.ValueCount()
				nts.SetStep(trq.Step)
				nts.SetExtents([]timeseries.Extent{*e})
				appendLock.Lock()
				mts = append(mts, nts)
				appendLock.Unlock()
			}
		}(&missRanges[i], pr.Clone())
	}

	var hasFastForwardData bool
	var ffts timeseries.Timeseries

	// Only fast forward if configured and the user request is for the absolute latest datapoint
	if (!trq.FastForwardDisable) && (trq.Extent.End.Equal(normalizedNow.Extent.End)) && ffURL.Scheme != "" {

		wg.Add(1)
		rs := request.NewResources(oc, oc.FastForwardPath, cc, cache, client)
		rs.AlternateCacheTTL = oc.FastForwardTTL
		req := r.Clone(tctx.WithResources(context.Background(), rs))
		go func() {
			defer wg.Done()
			_, span := tracing.NewChildSpan(ctx, oc.TracingConfig.Tracer, "FastForward")
			defer span.End()

			// create a new context that uses the fast forward path config instead of the time series path config
			req.URL = ffURL
			body, resp, isHit := FetchViaObjectProxyCache(req)
			if resp.StatusCode == http.StatusOK && len(body) > 0 {
				ffts, err = client.UnmarshalInstantaneous(body)
				if err != nil {
					ffStatus = "err"
					log.Error("proxy object unmarshaling failed", log.Pairs{"body": string(body)})
					return
				}
				ffts.SetStep(trq.Step)
				x := ffts.Extents()
				if isHit {
					ffStatus = "hit"
				} else {
					ffStatus = "miss"
				}
				hasFastForwardData = len(x) > 0 && x[0].End.After(trq.Extent.End)
			} else {
				ffStatus = "err"
			}
		}()
	}

	wg.Wait()

	// Merge the new delta timeseries into the cached timeseries
	if len(mts) > 0 {
		// on a partial hit, elapsed should record the amount of time waiting for all upstream requests to complete
		elapsed = time.Since(now)
		cts.Merge(true, mts...)
	}

	// cts is the cacheable time series, rts is the user's response timeseries
	rts := cts.Clone()

	// if it was a cache key miss, there is no need to undergo Crop since the extents are identical
	if cacheStatus != status.LookupStatusKeyMiss {
		rts.CropToRange(trq.Extent)
	}
	cachedValueCount := rts.ValueCount() - uncachedValueCount

	if uncachedValueCount > 0 {
		metrics.ProxyRequestElements.WithLabelValues(oc.Name, oc.OriginType, "uncached", r.URL.Path).Add(float64(uncachedValueCount))
	}

	if cachedValueCount > 0 {
		metrics.ProxyRequestElements.WithLabelValues(oc.Name, oc.OriginType, "cached", r.URL.Path).Add(float64(cachedValueCount))
	}

	// Merge Fast Forward data if present. This must be done after the Downstream Crop since
	// the cropped extent was normalized to stepboundaries and would remove fast forward data
	// If the fast forward data point is older (e.g. cached) than the last datapoint in the returned time series, it will not be merged
	if hasFastForwardData && len(ffts.Extents()) == 1 && ffts.Extents()[0].Start.Truncate(time.Second).After(normalizedNow.Extent.End) {
		rts.Merge(false, ffts)
	}
	rts.SetExtents(nil) // so they are not included in the client response json
	rts.SetStep(0)
	rdata, err := client.MarshalTimeseries(rts)
	rh := http.Header(doc.Headers).Clone()

	switch cacheStatus {
	case status.LookupStatusKeyMiss, status.LookupStatusPartialHit, status.LookupStatusRangeMiss:
		wg.Add(1)
		// Write the newly-merged object back to the cache
		go func() {
			defer wg.Done()
			// Crop the Cache Object down to the Sample Size or Age Retention Policy and the Backfill Tolerance before storing to cache
			switch oc.TimeseriesEvictionMethod {
			case config.EvictionMethodLRU:
				cts.CropToSize(oc.TimeseriesRetentionFactor, bf.End, trq.Extent)
			default:
				cts.CropToRange(timeseries.Extent{End: bf.End, Start: OldestRetainedTimestamp})
			}
			// Don't cache datasets with empty extents (everything was cropped so there is nothing to cache)
			if len(cts.Extents()) > 0 {
				if cc.CacheType == "memory" {
					doc.timeseries = cts
				} else {
					cdata, err := client.MarshalTimeseries(cts)
					if err != nil {
						locks.Release(key)
						return
					}
					doc.Body = cdata
				}
				WriteCache(ctx, cache, key, doc, oc.TimeseriesTTL, oc.CompressableTypes)
			}
		}()
	}

	// Respond to the user. Using the response headers from a Delta Response, so as to not map conflict with cacheData on WriteCache
	logDeltaRoutine(dpStatus)
	recordDPCResult(r, cacheStatus, doc.StatusCode, r.URL.Path, ffStatus, elapsed.Seconds(), missRanges, rh)
	Respond(w, doc.StatusCode, rh, rdata)

	wg.Wait()
	locks.Release(key)
}

func logDeltaRoutine(p log.Pairs) { log.Debug("delta routine completed", p) }

func fetchTimeseries(pr *proxyRequest, trq *timeseries.TimeRangeQuery, client origins.TimeseriesClient) (timeseries.Timeseries, *HTTPDocument, time.Duration, error) {

	body, resp, elapsed := pr.Fetch()

	d := &HTTPDocument{
		Status:     resp.Status,
		StatusCode: resp.StatusCode,
		Headers:    resp.Header,
		Body:       body,
	}

	if resp.StatusCode != 200 {
		log.Error("unexpected upstream response", log.Pairs{"statusCode": resp.StatusCode})
		return nil, d, time.Duration(0), fmt.Errorf("Unexpected Upstream Response")
	}

	ts, err := client.UnmarshalTimeseries(body)
	if err != nil {
		log.Error("proxy object unmarshaling failed", log.Pairs{"body": string(body)})
		return nil, d, time.Duration(0), err
	}

	ts.SetExtents([]timeseries.Extent{trq.Extent})
	ts.SetStep(trq.Step)

	return ts, d, elapsed, nil
}

func recordDPCResult(r *http.Request, cacheStatus status.LookupStatus, httpStatus int, path, ffStatus string, elapsed float64, needed []timeseries.Extent, header http.Header) {
	recordResults(r, "DeltaProxyCache", cacheStatus, httpStatus, path, ffStatus, elapsed, timeseries.ExtentList(needed), header)
}<|MERGE_RESOLUTION|>--- conflicted
+++ resolved
@@ -123,13 +123,8 @@
 			return // fetchTimeseries logs the error
 		}
 	} else {
-<<<<<<< HEAD
 		doc, cacheStatus, _, err = QueryCache(ctx, cache, key, nil)
-		if cacheStatus == status.LookupStatusKeyMiss {
-=======
-		doc, cacheStatus, _, err = QueryCache(cache, key, nil)
 		if cacheStatus == status.LookupStatusKeyMiss && err == tc.ErrKNF {
->>>>>>> 4d930ad7
 			cts, doc, elapsed, err = fetchTimeseries(pr, trq, client)
 			if err != nil {
 				recordDPCResult(r, status.LookupStatusProxyError, doc.StatusCode, r.URL.Path, "", elapsed.Seconds(), nil, doc.Headers)
