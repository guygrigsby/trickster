--- conflicted
+++ resolved
@@ -14,11 +14,8 @@
 package engines
 
 import (
-<<<<<<< HEAD
 	"context"
-=======
 	"errors"
->>>>>>> 4d930ad7
 	"io/ioutil"
 	"log"
 	"net/http"
